--- conflicted
+++ resolved
@@ -43,7 +43,6 @@
 
 
 class Permission:
-<<<<<<< HEAD
     """The class used in the application command decorators
     to hash permission data into a dictionary using the
     :meth:`to_dict` method to be sent to the discord API later on.
@@ -63,23 +62,15 @@
         The integer which represents the id of the guild that the
         permission may be tied to.
     """
-    def __init__(self, id: Union[int, str], type: int, permission: bool = True, guild_id: int = None):
-        self.id = id
-        self.type = type
-        self.permission = permission
-        self.guild_id = guild_id
-=======
-    def __init__(self, perm_id: Snowflake, perm_type: int, perm: bool = True, guild_id: Optional[int] = None):
+    def __init__(self, perm_id: Snowflake, perm_type: int, permission: bool = True, guild_id: Optional[int] = None):
         self.id: Snowflake = perm_id
         self.type: ApplicationCommandPermissionType = perm_type
-        self.permission: bool = perm
+        self.permission: bool = permission
         self.guild_id: Optional[int] = guild_id
->>>>>>> 67570ce5
 
     def to_dict(self) -> ApplicationCommandPermissions:
         return {"id": self.id, "type": self.type, "permission": self.permission}
 
-<<<<<<< HEAD
 def permission(role_id: int = None, user_id: int = None, permission: bool = True, guild_id: int = None):
     """The method used to specify application command permissions 
     for specific users or roles using their id.
@@ -102,10 +93,6 @@
         The integer which represents the id of the guild that the
         permission may be tied to.
     """
-=======
-
-def permission(role_id: int = None, user_id: int = None, perm: bool = True, guild_id: int = None):
->>>>>>> 67570ce5
     def decorator(func: Callable):
         if role_id is not None:
             app_cmd_perm = Permission(role_id, 1, perm, guild_id)
@@ -250,4 +237,4 @@
 
         return func
 
-    return decorator
+    return decorator