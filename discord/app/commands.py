--- conflicted
+++ resolved
@@ -466,11 +466,7 @@
 
 class Option:
     def __init__(
-<<<<<<< HEAD
-        self, input_type: Any, /, description = None,**kwargs
-=======
-        self, input_type, /, description: str, **kwargs
->>>>>>> 5d4e7a2f
+        self, input_type: Any, /, description: str = None, **kwargs
     ) -> None:
         self.name: Optional[str] = kwargs.pop("name", None)
         self.description = description or "No description provided"
